--- conflicted
+++ resolved
@@ -1,67 +1,5 @@
-<<<<<<< HEAD
-use std::env;
-use std::ffi::OsStr;
-use std::path::Path;
-use std::{
-    io::{Read, Write},
-    net::{TcpListener, TcpStream},
-    process,
-};
-use taskmaster::{command::Command, config::Config, DEFAULT_ADDR};
-
-fn main() -> Result<(), std::io::Error> {
-    let conf = Config::parse(None).unwrap_or_else(|err| {
-        eprintln!(
-            "{}: {}",
-            env::args()
-                .next()
-                .as_ref()
-                .map(Path::new)
-                .and_then(Path::file_name)
-                .and_then(OsStr::to_str)
-                .map(String::from)
-                .unwrap(),
-            err
-        );
-        process::exit(1);
-    });
-
-    println! {"{:#?}", conf};
-
-    let listener = TcpListener::bind(DEFAULT_ADDR)?;
-
-    for stream in listener.incoming() {
-        match stream {
-            Ok(tcp_stream) => {
-                println!("{:?}", handle_connection(tcp_stream));
-            }
-            Err(e) => eprintln!("Error: {}", e),
-        }
-    }
-
-    Ok(())
-}
-
-fn handle_connection(mut stream: TcpStream) -> Result<(), String> {
-    let mut buf = [0; 1024];
-
-    if let Ok(bytes) = stream.read(&mut buf) {
-        let _cmd: Command = serde_json::from_str(&String::from_utf8_lossy(&buf[..bytes]))
-            .map_err(|e| e.to_string())?;
-        // Execute the command here.
-
-        // Answer back to client with command's status.
-        stream
-            .write_all(b"Your program is running ok.")
-            .map_err(|e| e.to_string())?;
-    } else {
-        eprintln!("Could not read from stream.");
-    }
-    Ok(())
-=======
 use taskmaster::server;
 
 fn main() -> Result<(), String> {
     server::run()
->>>>>>> de03392b
 }